/*
 * Licensed to Elasticsearch under one or more contributor
 * license agreements. See the NOTICE file distributed with
 * this work for additional information regarding copyright
 * ownership. Elasticsearch licenses this file to you under
 * the Apache License, Version 2.0 (the "License"); you may
 * not use this file except in compliance with the License.
 * You may obtain a copy of the License at
 *
 *    http://www.apache.org/licenses/LICENSE-2.0
 *
 * Unless required by applicable law or agreed to in writing,
 * software distributed under the License is distributed on an
 * "AS IS" BASIS, WITHOUT WARRANTIES OR CONDITIONS OF ANY
 * KIND, either express or implied.  See the License for the
 * specific language governing permissions and limitations
 * under the License.
 */

package org.elasticsearch.rest.action.search;

import org.elasticsearch.action.search.SearchRequest;
import org.elasticsearch.action.search.SearchType;
import org.elasticsearch.action.support.IndicesOptions;
import org.elasticsearch.client.Client;
import org.elasticsearch.common.ParseFieldMatcher;
import org.elasticsearch.common.Strings;
import org.elasticsearch.common.bytes.BytesReference;
import org.elasticsearch.common.inject.Inject;
import org.elasticsearch.common.settings.Settings;
import org.elasticsearch.common.xcontent.XContentFactory;
import org.elasticsearch.common.xcontent.XContentParser;
import org.elasticsearch.index.query.QueryBuilder;
import org.elasticsearch.index.query.QueryParseContext;
import org.elasticsearch.index.query.TemplateQueryParser;
import org.elasticsearch.indices.query.IndicesQueriesRegistry;
import org.elasticsearch.rest.BaseRestHandler;
import org.elasticsearch.rest.RestChannel;
import org.elasticsearch.rest.RestController;
import org.elasticsearch.rest.RestRequest;
import org.elasticsearch.rest.action.support.RestActions;
import org.elasticsearch.rest.action.support.RestStatusToXContentListener;
import org.elasticsearch.script.Template;
import org.elasticsearch.search.Scroll;
import org.elasticsearch.search.aggregations.AggregatorParsers;
import org.elasticsearch.search.builder.SearchSourceBuilder;
import org.elasticsearch.search.fetch.source.FetchSourceContext;
import org.elasticsearch.search.internal.SearchContext;
import org.elasticsearch.search.sort.SortOrder;
import org.elasticsearch.search.suggest.SuggestBuilder;

import java.io.IOException;
import java.util.Arrays;

import static org.elasticsearch.common.unit.TimeValue.parseTimeValue;
import static org.elasticsearch.rest.RestRequest.Method.GET;
import static org.elasticsearch.rest.RestRequest.Method.POST;
import static org.elasticsearch.search.suggest.SuggestBuilders.termSuggestion;
import static org.elasticsearch.search.suggest.term.TermSuggestionBuilder.SuggestMode;

/**
 *
 */
public class RestSearchAction extends BaseRestHandler {

    private final IndicesQueriesRegistry queryRegistry;
    private final AggregatorParsers aggParsers;

    @Inject
    public RestSearchAction(Settings settings, RestController controller, Client client, IndicesQueriesRegistry queryRegistry,
            AggregatorParsers aggParsers) {
        super(settings, client);
        this.queryRegistry = queryRegistry;
        this.aggParsers = aggParsers;
        controller.registerHandler(GET, "/_search", this);
        controller.registerHandler(POST, "/_search", this);
        controller.registerHandler(GET, "/{index}/_search", this);
        controller.registerHandler(POST, "/{index}/_search", this);
        controller.registerHandler(GET, "/{index}/{type}/_search", this);
        controller.registerHandler(POST, "/{index}/{type}/_search", this);
        controller.registerHandler(GET, "/_search/template", this);
        controller.registerHandler(POST, "/_search/template", this);
        controller.registerHandler(GET, "/{index}/_search/template", this);
        controller.registerHandler(POST, "/{index}/_search/template", this);
        controller.registerHandler(GET, "/{index}/{type}/_search/template", this);
        controller.registerHandler(POST, "/{index}/{type}/_search/template", this);
    }

    @Override
    public void handleRequest(final RestRequest request, final RestChannel channel, final Client client) throws IOException {
        SearchRequest searchRequest = new SearchRequest();
        RestSearchAction.parseSearchRequest(searchRequest, queryRegistry, request, parseFieldMatcher, aggParsers, null);
        client.search(searchRequest, new RestStatusToXContentListener<>(channel));
    }

    /**
     * Parses the rest request on top of the SearchRequest, preserving values
     * that are not overridden by the rest request.
     *
     * @param restContent
     *            override body content to use for the request. If null body
     *            content is read from the request using
     *            RestAction.hasBodyContent.
     */
    public static void parseSearchRequest(SearchRequest searchRequest, IndicesQueriesRegistry indicesQueriesRegistry, RestRequest request, 
            ParseFieldMatcher parseFieldMatcher, AggregatorParsers aggParsers, BytesReference restContent) throws IOException {
        if (searchRequest.source() == null) {
            searchRequest.source(new SearchSourceBuilder());
        }
        searchRequest.indices(Strings.splitStringByCommaToArray(request.param("index")));
        // get the content, and put it in the body
        // add content/source as template if template flag is set
        boolean isTemplateRequest = request.path().endsWith("/template");
        if (restContent == null) {
            if (RestActions.hasBodyContent(request)) {
                restContent = RestActions.getRestContent(request);
            }
        }
        if (restContent != null) {
            QueryParseContext context = new QueryParseContext(indicesQueriesRegistry);
            if (isTemplateRequest) {
                try (XContentParser parser = XContentFactory.xContent(restContent).createParser(restContent)) {
                    context.reset(parser);
                    context.parseFieldMatcher(parseFieldMatcher);
                    Template template = TemplateQueryParser.parse(parser, context.parseFieldMatcher(), "params", "template");
                    searchRequest.template(template);
                }
            } else {
                RestActions.parseRestSearchSource(searchRequest.source(), restContent, indicesQueriesRegistry, parseFieldMatcher,
                        aggParsers);
            }
        }

        // do not allow 'query_and_fetch' or 'dfs_query_and_fetch' search types
        // from the REST layer. these modes are an internal optimization and should
        // not be specified explicitly by the user.
        String searchType = request.param("search_type");
        if (SearchType.fromString(searchType, parseFieldMatcher).equals(SearchType.QUERY_AND_FETCH) ||
                SearchType.fromString(searchType, parseFieldMatcher).equals(SearchType.DFS_QUERY_AND_FETCH)) {
            throw new IllegalArgumentException("Unsupported search type [" + searchType + "]");
        } else {
            searchRequest.searchType(searchType);
        }
        parseSearchSource(searchRequest.source(), request);
        searchRequest.requestCache(request.paramAsBoolean("request_cache", null));

        String scroll = request.param("scroll");
        if (scroll != null) {
            searchRequest.scroll(new Scroll(parseTimeValue(scroll, null, "scroll")));
        }

        searchRequest.types(Strings.splitStringByCommaToArray(request.param("type")));
        searchRequest.routing(request.param("routing"));
        searchRequest.preference(request.param("preference"));
        searchRequest.indicesOptions(IndicesOptions.fromRequest(request, searchRequest.indicesOptions()));
    }

    /**
     * Parses the rest request on top of the SearchSourceBuilder, preserving
     * values that are not overridden by the rest request.
     */
    private static void parseSearchSource(final SearchSourceBuilder searchSourceBuilder, RestRequest request) {
        QueryBuilder<?> queryBuilder = RestActions.urlParamsToQueryBuilder(request);
        if (queryBuilder != null) {
            searchSourceBuilder.query(queryBuilder);
        }

        int from = request.paramAsInt("from", -1);
        if (from != -1) {
            searchSourceBuilder.from(from);
        }
        int size = request.paramAsInt("size", -1);
        if (size != -1) {
            searchSourceBuilder.size(size);
        }

        if (request.hasParam("explain")) {
            searchSourceBuilder.explain(request.paramAsBoolean("explain", null));
        }
        if (request.hasParam("version")) {
            searchSourceBuilder.version(request.paramAsBoolean("version", null));
        }
        if (request.hasParam("timeout")) {
            searchSourceBuilder.timeout(request.paramAsTime("timeout", null));
        }
        if (request.hasParam("terminate_after")) {
            int terminateAfter = request.paramAsInt("terminate_after",
                    SearchContext.DEFAULT_TERMINATE_AFTER);
            if (terminateAfter < 0) {
                throw new IllegalArgumentException("terminateAfter must be > 0");
            } else if (terminateAfter > 0) {
                searchSourceBuilder.terminateAfter(terminateAfter);
            }
        }

        String sField = request.param("fields");
        if (sField != null) {
            if (!Strings.hasText(sField)) {
                searchSourceBuilder.noFields();
            } else {
                String[] sFields = Strings.splitStringByCommaToArray(sField);
                if (sFields != null) {
                    for (String field : sFields) {
                        searchSourceBuilder.field(field);
                    }
                }
            }
        }
        String sFieldDataFields = request.param("fielddata_fields");
        if (sFieldDataFields != null) {
            if (Strings.hasText(sFieldDataFields)) {
                String[] sFields = Strings.splitStringByCommaToArray(sFieldDataFields);
                if (sFields != null) {
                    for (String field : sFields) {
                        searchSourceBuilder.fieldDataField(field);
                    }
                }
            }
        }
        FetchSourceContext fetchSourceContext = FetchSourceContext.parseFromRestRequest(request);
        if (fetchSourceContext != null) {
            searchSourceBuilder.fetchSource(fetchSourceContext);
        }

        if (request.hasParam("track_scores")) {
            searchSourceBuilder.trackScores(request.paramAsBoolean("track_scores", false));
        }

        String sSorts = request.param("sort");
        if (sSorts != null) {
            String[] sorts = Strings.splitStringByCommaToArray(sSorts);
            for (String sort : sorts) {
                int delimiter = sort.lastIndexOf(":");
                if (delimiter != -1) {
                    String sortField = sort.substring(0, delimiter);
                    String reverse = sort.substring(delimiter + 1);
                    if ("asc".equals(reverse)) {
                        searchSourceBuilder.sort(sortField, SortOrder.ASC);
                    } else if ("desc".equals(reverse)) {
                        searchSourceBuilder.sort(sortField, SortOrder.DESC);
                    }
                } else {
                    searchSourceBuilder.sort(sort);
                }
            }
        }

        String sStats = request.param("stats");
        if (sStats != null) {
            searchSourceBuilder.stats(Arrays.asList(Strings.splitStringByCommaToArray(sStats)));
        }

        String suggestField = request.param("suggest_field");
        if (suggestField != null) {
            String suggestText = request.param("suggest_text", request.param("q"));
            int suggestSize = request.paramAsInt("suggest_size", 5);
            String suggestMode = request.param("suggest_mode");
            searchSourceBuilder.suggest(new SuggestBuilder().addSuggestion(
<<<<<<< HEAD
                    termSuggestion(suggestField).field(suggestField)
                        .text(suggestText).size(suggestSize)
                        .suggestMode(SuggestMode.resolve(suggestMode))));
            modified = true;
=======
                    termSuggestion(suggestField).field(suggestField).text(suggestText).size(suggestSize).suggestMode(suggestMode)));
>>>>>>> 79820ea9
        }
    }
}<|MERGE_RESOLUTION|>--- conflicted
+++ resolved
@@ -256,14 +256,9 @@
             int suggestSize = request.paramAsInt("suggest_size", 5);
             String suggestMode = request.param("suggest_mode");
             searchSourceBuilder.suggest(new SuggestBuilder().addSuggestion(
-<<<<<<< HEAD
                     termSuggestion(suggestField).field(suggestField)
                         .text(suggestText).size(suggestSize)
                         .suggestMode(SuggestMode.resolve(suggestMode))));
-            modified = true;
-=======
-                    termSuggestion(suggestField).field(suggestField).text(suggestText).size(suggestSize).suggestMode(suggestMode)));
->>>>>>> 79820ea9
         }
     }
 }