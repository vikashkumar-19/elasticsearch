--- conflicted
+++ resolved
@@ -43,12 +43,7 @@
         Map<String, Object> config = new HashMap<>();
         config.put("message", "error");
         String processorTag = randomAsciiOfLength(10);
-<<<<<<< HEAD
-        config.put(AbstractProcessorFactory.TAG_KEY, processorTag);
-        FailProcessor failProcessor = (FailProcessor)factory.create(null, config);
-=======
-        FailProcessor failProcessor = factory.create(processorTag, config);
->>>>>>> d24cc65c
+        FailProcessor failProcessor = factory.create(null, processorTag, config);
         assertThat(failProcessor.getTag(), equalTo(processorTag));
         assertThat(failProcessor.getMessage().execute(Collections.emptyMap()), equalTo("error"));
     }
@@ -56,7 +51,7 @@
     public void testCreateMissingMessageField() throws Exception {
         Map<String, Object> config = new HashMap<>();
         try {
-            factory.create(null, config);
+            factory.create(null, null, config);
             fail("factory create should have failed");
         } catch(ElasticsearchParseException e) {
             assertThat(e.getMessage(), equalTo("[message] required property is missing"));
